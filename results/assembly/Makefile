SHELL=/bin/bash -euo pipefail

CTXDIR=../..
CTX=$(CTXDIR)/bin/mccortex31
CTXPIPELINE=$(CTXDIR)/scripts/make-pipeline.pl
READSIM=$(CTXDIR)/libs/readsim/readsim
DNACAT=$(CTXDIR)/libs/seq_file/bin/dnacat
SIMMUT=$(CTXDIR)/libs/bioinf-perl/sim_mutations/sim_mutations.pl
CONTIG_STATS=$(CTXDIR)/libs/bioinf-perl/fastn_scripts/contig_stats.pl
BWA=$(CTXDIR)/libs/bwa/bwa

K=31
HAPDEPTH=30
READLEN=150
ERRRATE=0.01
MEM=1G
OUTDIR=proj
REF=../data/chr22/chr22_17M_18M.fa

MASKS=diploid/mask0.fa diploid/mask1.fa
CHROMS_ALN=diploid/genome0.fa diploid/genome1.fa
CHROMS=diploid/chrom0.fa diploid/chrom1.fa
READS=reads/chrom0.$(HAPDEPTH)X.1.fa.gz reads/chrom0.$(HAPDEPTH)X.2.fa.gz \
			reads/chrom1.$(HAPDEPTH)X.1.fa.gz reads/chrom1.$(HAPDEPTH)X.2.fa.gz
DIRS=reads diploid

# Mark all dependencies as secondary
# It means don't re-run if the dependency file disappears -- allows us to delete unused files
.SECONDARY:
# Delete files if their recipe fails
.DELETE_ON_ERROR:
# Remove implicit rules for certain suffixes
.SUFFIXES:

all: run-mccortex

# assess:
# 	$(BWA) index $(REF)
# 	$(BWA) mem $(REF) proj/k31/contigs/MissSample.pop.rmdup.fa.gz > tmp.sam

# 1 Mb human diploid
# Generate a diploid genome from a haploid reference
diploid/mask0.fa: diploid/genome0.fa
diploid/mask1.fa: diploid/genome1.fa
diploid/genome0.fa: diploid/genome1.fa
diploid/genome1.fa: $(REF) | $(DIRS)
	$(SIMMUT) --snps 1000 --indels 100 --invs 0 diploid 2 $<

$(CHROMS): $(CHROMS_ALN)

# Remove deletion marks (-) and convert to uppercase
diploid/chrom%.fa: diploid/genome%.fa
	cat $< | tr -d '-' | $(DNACAT) -u -F - > $@

# Simulate PE reads of each chrom each 50X
reads/chrom0.$(HAPDEPTH)X.1.fa.gz: reads/chrom0.$(HAPDEPTH)X.2.fa.gz
reads/chrom1.$(HAPDEPTH)X.1.fa.gz: reads/chrom1.$(HAPDEPTH)X.2.fa.gz

reads/chrom%.$(HAPDEPTH)X.2.fa.gz: diploid/chrom%.fa
	$(READSIM) -l $(READLEN) -r $< -d $(HAPDEPTH) -e $(ERRRATE) reads/chrom$*.$(HAPDEPTH)X

samples.txt:
	echo "MissSample . "\
"reads/chrom0.$(HAPDEPTH)X.1.fa.gz:reads/chrom0.$(HAPDEPTH)X.2.fa.gz,"\
"reads/chrom1.$(HAPDEPTH)X.1.fa.gz:reads/chrom1.$(HAPDEPTH)X.2.fa.gz" > $@

task.k$(K).mk: samples.txt
	$(CTXPIPELINE) $(K) $(OUTDIR) $< > $@

unitigs.k$(K).fa: task.k$(K).mk $(READS)
	$(MAKE) -f $< CTXDIR=$(CTXDIR) MEM=1G graphs
	$(CTX) unitigs -o $@ proj/k31/graphs/MissSample.clean.ctx >& $@.log

run-mccortex: task.k$(K).mk unitigs.k$(K).fa $(READS)
<<<<<<< HEAD
	$(MAKE) -f $< CTXDIR=$(CTXDIR) MEM=1G contigs contigs-pop
	gzip -cd  proj/k31/contigs/MissSample.rmdup.fa.gz | $(CONTIG_STATS) --genome 1M -
	gzip -cd  proj/k31/contigs/MissSample.pop.rmdup.fa.gz | $(CONTIG_STATS) --genome 1M -
	$(CONTIG_STATS) --genome 1M unitigs.k$(K).fa
=======
	$(MAKE) -f $< CTXDIR=$(CTXDIR) MEM=1G POP_BUBBLES_ARGS="--max-len 40" contigs contigs-pop
	$(MAKE) -f $< CTXDIR=$(CTXDIR) MEM=1G POP_BUBBLES_ARGS="--max-len 40" USE_LINKS=NO contigs contigs-pop
	$(CONTIG_STATS) --genome 1M unitigs.k$(K).fa
	gzip -cd  proj/k31/contigs_plain/MissSample.rmdup.fa.gz | $(CONTIG_STATS) --genome 1M -
	gzip -cd  proj/k31/contigs_plain/MissSample.pop.rmdup.fa.gz | $(CONTIG_STATS) --genome 1M -
	gzip -cd  proj/k31/contigs_links/MissSample.rmdup.fa.gz | $(CONTIG_STATS) --genome 1M -
	gzip -cd  proj/k31/contigs_links/MissSample.pop.rmdup.fa.gz | $(CONTIG_STATS) --genome 1M -
	dnacat -P diploid/chrom0.fa unitigs.k31.fa | ../../scripts/python/break-contigs-vs-truth.py 31 1> /dev/null 2> stats.unitigs.txt
	dnacat -P diploid/chrom0.fa proj/k31/contigs_plain/MissSample.rmdup.fa.gz | ../../scripts/python/break-contigs-vs-truth.py 31 1> /dev/null 2> stats.plain.txt
	dnacat -P diploid/chrom0.fa proj/k31/contigs_plain/MissSample.pop.rmdup.fa.gz | ../../scripts/python/break-contigs-vs-truth.py 31 1> /dev/null 2> stats.plain.pop.txt
	dnacat -P diploid/chrom0.fa proj/k31/contigs_links/MissSample.rmdup.fa.gz | ../../scripts/python/break-contigs-vs-truth.py 31 1> /dev/null 2> stats.links.txt
	dnacat -P diploid/chrom0.fa proj/k31/contigs_links/MissSample.pop.rmdup.fa.gz | ../../scripts/python/break-contigs-vs-truth.py 31 1> /dev/null 2> stats.links.pop.txt
	@echo "-- stats.unitigs.txt" && cat stats.unitigs.txt
	@echo "-- stats.plain.txt" && cat stats.plain.txt
	@echo "-- stats.plain.pop.txt" && cat stats.plain.pop.txt
	@echo "-- stats.links.txt" && cat stats.links.txt
	@echo "-- stats.links.pop.txt" && cat stats.links.pop.txt
>>>>>>> 48a8e792

$(DIRS):
	mkdir -p $@

clean:
	rm -rf $(DIRS) $(OUTDIR) samples.txt task.k$(K).mk unitigs.k$(K).fa*
<<<<<<< HEAD
=======
	rm -rf stats.{unitigs,links,links.pop}.txt
>>>>>>> 48a8e792

.PHONY: all clean run-mccortex<|MERGE_RESOLUTION|>--- conflicted
+++ resolved
@@ -72,12 +72,6 @@
 	$(CTX) unitigs -o $@ proj/k31/graphs/MissSample.clean.ctx >& $@.log
 
 run-mccortex: task.k$(K).mk unitigs.k$(K).fa $(READS)
-<<<<<<< HEAD
-	$(MAKE) -f $< CTXDIR=$(CTXDIR) MEM=1G contigs contigs-pop
-	gzip -cd  proj/k31/contigs/MissSample.rmdup.fa.gz | $(CONTIG_STATS) --genome 1M -
-	gzip -cd  proj/k31/contigs/MissSample.pop.rmdup.fa.gz | $(CONTIG_STATS) --genome 1M -
-	$(CONTIG_STATS) --genome 1M unitigs.k$(K).fa
-=======
 	$(MAKE) -f $< CTXDIR=$(CTXDIR) MEM=1G POP_BUBBLES_ARGS="--max-len 40" contigs contigs-pop
 	$(MAKE) -f $< CTXDIR=$(CTXDIR) MEM=1G POP_BUBBLES_ARGS="--max-len 40" USE_LINKS=NO contigs contigs-pop
 	$(CONTIG_STATS) --genome 1M unitigs.k$(K).fa
@@ -95,16 +89,12 @@
 	@echo "-- stats.plain.pop.txt" && cat stats.plain.pop.txt
 	@echo "-- stats.links.txt" && cat stats.links.txt
 	@echo "-- stats.links.pop.txt" && cat stats.links.pop.txt
->>>>>>> 48a8e792
 
 $(DIRS):
 	mkdir -p $@
 
 clean:
 	rm -rf $(DIRS) $(OUTDIR) samples.txt task.k$(K).mk unitigs.k$(K).fa*
-<<<<<<< HEAD
-=======
 	rm -rf stats.{unitigs,links,links.pop}.txt
->>>>>>> 48a8e792
 
 .PHONY: all clean run-mccortex